# This file is used to configure your project.
# Read more about the various options under:
# http://setuptools.readthedocs.io/en/latest/setuptools.html#configuring-setup-using-setup-cfg-files

[metadata]
name = gklr
description = Generalized Kernel Logistic Regression
author = José Ángel Martín Baos
author_email = JoseAngel.Martin@uclm.es
<<<<<<< HEAD
license = BSD 3-Clause
=======
license = MIT License
>>>>>>> b4e975f6
long_description = file: README.md
long_description_content_type = text/markdown; charset=UTF-8; variant=GFM
url = https://github.com/JoseAngelMartinB/gklr
# Add here related links, for example:
project_urls =
    Documentation = https://gklr.joseangelmartin.com/
    Source = https://github.com/JoseAngelMartinB/gklr
#    Changelog = https://pyscaffold.org/en/latest/changelog.html
#    Tracker = https://github.com/pyscaffold/pyscaffold/issues
#    Conda-Forge = https://anaconda.org/conda-forge/pyscaffold
#    Download = https://pypi.org/project/PyScaffold/#files
#    Twitter = https://twitter.com/PyScaffold

# Change if running only on Windows, Mac or Linux (comma-separated)
platforms = any

# Add here all kinds of additional classifiers as defined under
# https://pypi.python.org/pypi?%3Aaction=list_classifiers
classifiers =
    Development Status :: 4 - Beta
    Programming Language :: Python
    Topic :: Scientific/Engineering :: Artificial Intelligence
    Topic :: Scientific/Engineering :: Mathematics

    # Indicate who your project is intended for
    Intended Audience :: Science/Research
    Intended Audience :: End Users/Desktop
    Intended Audience :: Developers
    Topic :: Scientific/Engineering

    # Pick your license as you wish (should match "license" above)
    License :: OSI Approved :: MIT License


[options]
zip_safe = True
packages = find_namespace:
include_package_data = True
package_dir =
    =src

# Require a min/specific Python version (comma-separated conditions)
python_requires = >=3.5

# Add here dependencies of your project (line-separated), e.g. requests>=2.2,<3.0.
# Version specifiers like >=2.2,<3.0 avoid problems due to API changes in
# new major versions. This works if the required packages follow Semantic Versioning.
# For more information, check out https://semver.org/.
install_requires =
    importlib-metadata
    numpy>=1.15.0
    scipy
    pandas>=0.16.2
    pympler

[options.packages.find]
where = src
exclude =
    tests

[options.extras_require]
# Add here additional requirements for extra features, to install with:
# `pip install gklr[PDF]` like:
# PDF = ReportLab; RXP

# Add here test requirements (semicolon/line-separated)
testing =
    setuptools
    pytest
    pytest-cov

[options.entry_points]
# Add here console scripts like:
# console_scripts =
#     script_name = gklr.module:function
# For example:
# console_scripts =
#     fibonacci = gklr.skeleton:run
# And any other entry points, for example:
# pyscaffold.cli =
#     awesome = pyscaffoldext.awesome.extension:AwesomeExtension

[tool:pytest]
# Specify command line options as you would do when invoking pytest directly.
# e.g. --cov-report html (or xml) for html/xml output or --junitxml junit.xml
# in order to write a coverage file that can be read by Jenkins.
# CAUTION: --cov flags may prohibit setting breakpoints while debugging.
#          Comment those flags to avoid this py.test issue.
addopts =
    --cov gklr --cov-report term-missing
    --verbose
norecursedirs =
    dist
    build
    .tox
testpaths = tests
# Use pytest markers to select/deselect specific tests
# markers =
#     slow: mark tests as slow (deselect with '-m "not slow"')
#     system: mark end-to-end system tests

[bdist_wheel]
# Use this option if your package is pure-python
universal = 1

[devpi:upload]
# Options for the devpi: PyPI server and packaging tool
# VCS export must be deactivated since we are using setuptools-scm
no-vcs = 1
formats = bdist_wheel

[flake8]
# Some sane defaults for the code style checker flake8
max-line-length = 88
extend-ignore = E203, W503
# ^  Black-compatible
#    E203 and W503 have edge cases handled by black
exclude =
    .tox
    build
    dist
    .eggs
    docs/conf.py

[pyscaffold]
# PyScaffold's parameters when the project was created.
# This will be used when updating. Do not change!
<<<<<<< HEAD
version = 4.1.1
=======
version = 4.3.1
>>>>>>> b4e975f6
package = gklr
extensions =
    dsproject
    no_skeleton
    pre_commit<|MERGE_RESOLUTION|>--- conflicted
+++ resolved
@@ -7,11 +7,7 @@
 description = Generalized Kernel Logistic Regression
 author = José Ángel Martín Baos
 author_email = JoseAngel.Martin@uclm.es
-<<<<<<< HEAD
-license = BSD 3-Clause
-=======
 license = MIT License
->>>>>>> b4e975f6
 long_description = file: README.md
 long_description_content_type = text/markdown; charset=UTF-8; variant=GFM
 url = https://github.com/JoseAngelMartinB/gklr
@@ -139,11 +135,7 @@
 [pyscaffold]
 # PyScaffold's parameters when the project was created.
 # This will be used when updating. Do not change!
-<<<<<<< HEAD
-version = 4.1.1
-=======
 version = 4.3.1
->>>>>>> b4e975f6
 package = gklr
 extensions =
     dsproject
