--- conflicted
+++ resolved
@@ -2,11 +2,7 @@
     Setup file for gklr.
     Use setup.cfg to configure your project.
 
-<<<<<<< HEAD
-    This file was generated with PyScaffold 4.1.1.
-=======
     This file was generated with PyScaffold 4.3.1.
->>>>>>> b4e975f6
     PyScaffold helps you to put up the scaffold of your new Python project.
     Learn more under: https://pyscaffold.org/
 """
@@ -14,14 +10,10 @@
 
 if __name__ == "__main__":
     try:
-<<<<<<< HEAD
-        setup(use_scm_version={"version_scheme": "post-release"})
-=======
         setup(
             use_scm_version={"version_scheme": "post-release"},
             setup_requires=["setuptools_scm"],
         )
->>>>>>> b4e975f6
     except:  # noqa
         print(
             "\n\nAn error occurred while building the project, "
