--- conflicted
+++ resolved
@@ -1,7 +1,4 @@
-<<<<<<< HEAD
-=======
 """GKLR kernel_matrix module."""
->>>>>>> fd664c43
 from typing import Optional, Any, Dict, List, Union
 
 import math
@@ -139,13 +136,8 @@
                         msg = "'compresion' hyperparameter must be a positive number."
                         logger_error(msg)
                         raise ValueError(msg)
-<<<<<<< HEAD
                     nystrom_kernel = Nystroem(kernel=kernel_type, n_components = nystrom_components,
                         n_jobs=self._config["n_jobs"], sampling=self.nystrom_sampling, **self._config["kernel_params"])
-=======
-                    nystrom_kernel = Nystroem(kernel=kernel_type, n_components=nystrom_components,
-                        n_jobs = self._config["n_jobs"], **self._config["kernel_params"])
->>>>>>> fd664c43
                     K_aux = nystrom_kernel.fit_transform(X_alt)
                 else:
                     self._kernel = kernel_type_to_class[kernel_type]
